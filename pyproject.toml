--- conflicted
+++ resolved
@@ -41,13 +41,10 @@
     "apscheduler>=3.11.0",
     "playwright>=1.52.0",
     "camoufox>=0.4.11",
-<<<<<<< HEAD
     "langchain>=0.3.25",
     "langchain-openai>=0.3.17",
     "langchain-community>=0.3.24",
-=======
     "html2text>=2025.4.15",
->>>>>>> d4edb9d9
 ]
 requires-python = ">=3.10"
 readme = "README.md"
