# STL
import logging
import asyncio
from typing import AsyncGenerator, List, Dict, Any, cast

# PDM
<<<<<<< HEAD
from fastapi import APIRouter, HTTPException
=======
from fastapi import APIRouter
>>>>>>> d4edb9d9
from fastapi.responses import JSONResponse, StreamingResponse
from langchain_core.messages import BaseMessage
from langchain_core.runnables import RunnableConfig
from langchain.callbacks.streaming_aiter import AsyncIteratorCallbackHandler
from langchain_core.exceptions import LangChainException

# LOCAL
<<<<<<< HEAD
from api.backend.models import AI as AIRequestModel
from api.backend.ai.clients import (
    llm_instance,
    provider_info,
    AI_PROVIDER_BACKEND,
    convert_to_langchain_messages,
)

LOG = logging.getLogger(__name__)
ai_router = APIRouter()

=======
from ollama import Message
from api.backend.models import AI

from api.backend.ai.clients import (
    llama_client,
    llama_model,
    openai_client,
    open_ai_model,
    open_ai_key,
)


LOG = logging.getLogger(__name__)

ai_router = APIRouter()


async def llama_chat(chat_messages: list[Message]) -> AsyncGenerator[str, None]:
    if llama_client and llama_model:
        try:
            async for part in await llama_client.chat(
                model=llama_model, messages=chat_messages, stream=True
            ):
                yield part["message"]["content"]
        except Exception as e:
            LOG.error(f"Error during chat: {e}")
            yield "An error occurred while processing your request."


async def openai_chat(
    chat_messages: Iterable[ChatCompletionMessageParam],
) -> AsyncGenerator[str, None]:
    if openai_client and not open_ai_model:
        LOG.error("OpenAI model is not set")
        yield "An error occurred while processing your request."

    if not openai_client:
        LOG.error("OpenAI client is not set")
        yield "An error occurred while processing your request."
>>>>>>> d4edb9d9

async def langchain_chat(messages: List[BaseMessage]) -> AsyncGenerator[str, None]:
    if not llm_instance:
        LOG.error("LLM instance not available")
        yield "An error occurred: LLM not configured."
        return
    
    callback_handler = AsyncIteratorCallbackHandler()
    run_config = RunnableConfig(callbacks=[callback_handler])
    
    async def stream_llm_task():
        try:
            async for _ in llm_instance.astream(messages, config=run_config):
                pass  # Callback handler processes the chunks
        except LangChainException as e:
            LOG.error(f"LangChain error during streaming: {e}")
            raise
        except Exception as e:
            LOG.error(f"Unexpected error during LLM streaming: {e}", exc_info=True)
            raise
        finally:
            if not callback_handler.done.is_set():
                callback_handler.done.set()
    
    stream_task = asyncio.create_task(stream_llm_task())
    
    try:
        async for token in callback_handler.aiter():
            yield token
    except Exception as e:
        LOG.error(f"Error in streaming response: {e}", exc_info=True)
        yield f"Streaming error: {str(e)}"
    finally:
        if not stream_task.done():
            stream_task.cancel()
            try:
                await stream_task
            except asyncio.CancelledError:
                LOG.debug("Stream task cancelled successfully")
            except Exception as e:
                LOG.error(f"Error during stream task cleanup: {e}")


chat_function = langchain_chat if llm_instance else None

@ai_router.post("/ai")
async def ai(request_data: AIRequestModel):
    if not chat_function or not provider_info.get("configured", False):
        error_detail = provider_info.get("error") or "AI provider not configured"
        LOG.error(f"AI request failed: {error_detail}")
        raise HTTPException(status_code=503, detail=error_detail)
    
    if not request_data.messages:
        raise HTTPException(status_code=400, detail="No messages provided")
    
    if not all(isinstance(msg, dict) for msg in request_data.messages):
        raise HTTPException(
            status_code=400, 
            detail="Invalid message format. Expected list of message dictionaries."
        )
    
    try:
        lc_messages = convert_to_langchain_messages(
            cast(List[Dict[str, Any]], request_data.messages)
        )
        
        LOG.info(
            f"Processing AI request. Provider: {provider_info.get('name')}, "
            f"Model: {provider_info.get('model')}, Messages: {len(lc_messages)}"
        )
        
        return StreamingResponse(
            chat_function(lc_messages),
            media_type="text/plain"
        )
    
    except Exception as e:
        LOG.error(f"Error processing AI request: {e}", exc_info=True)
        raise HTTPException(status_code=500, detail=f"Internal error: {str(e)}")


@ai_router.get("/ai/check")
async def check():
    return JSONResponse(content={
        "ai_system_enabled": bool(llm_instance and provider_info.get("configured", False)),
        "configured_backend_provider": AI_PROVIDER_BACKEND,
        "active_provider_details": provider_info
    })<|MERGE_RESOLUTION|>--- conflicted
+++ resolved
@@ -4,11 +4,7 @@
 from typing import AsyncGenerator, List, Dict, Any, cast
 
 # PDM
-<<<<<<< HEAD
 from fastapi import APIRouter, HTTPException
-=======
-from fastapi import APIRouter
->>>>>>> d4edb9d9
 from fastapi.responses import JSONResponse, StreamingResponse
 from langchain_core.messages import BaseMessage
 from langchain_core.runnables import RunnableConfig
@@ -16,7 +12,6 @@
 from langchain_core.exceptions import LangChainException
 
 # LOCAL
-<<<<<<< HEAD
 from api.backend.models import AI as AIRequestModel
 from api.backend.ai.clients import (
     llm_instance,
@@ -27,48 +22,6 @@
 
 LOG = logging.getLogger(__name__)
 ai_router = APIRouter()
-
-=======
-from ollama import Message
-from api.backend.models import AI
-
-from api.backend.ai.clients import (
-    llama_client,
-    llama_model,
-    openai_client,
-    open_ai_model,
-    open_ai_key,
-)
-
-
-LOG = logging.getLogger(__name__)
-
-ai_router = APIRouter()
-
-
-async def llama_chat(chat_messages: list[Message]) -> AsyncGenerator[str, None]:
-    if llama_client and llama_model:
-        try:
-            async for part in await llama_client.chat(
-                model=llama_model, messages=chat_messages, stream=True
-            ):
-                yield part["message"]["content"]
-        except Exception as e:
-            LOG.error(f"Error during chat: {e}")
-            yield "An error occurred while processing your request."
-
-
-async def openai_chat(
-    chat_messages: Iterable[ChatCompletionMessageParam],
-) -> AsyncGenerator[str, None]:
-    if openai_client and not open_ai_model:
-        LOG.error("OpenAI model is not set")
-        yield "An error occurred while processing your request."
-
-    if not openai_client:
-        LOG.error("OpenAI client is not set")
-        yield "An error occurred while processing your request."
->>>>>>> d4edb9d9
 
 async def langchain_chat(messages: List[BaseMessage]) -> AsyncGenerator[str, None]:
     if not llm_instance:
