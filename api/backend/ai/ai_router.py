# STL
import logging
import asyncio
from typing import AsyncGenerator, List, Dict, Any, cast

# PDM
<<<<<<< HEAD
from fastapi import APIRouter, HTTPException
=======
from ollama import Message
from fastapi import APIRouter
>>>>>>> 6c56f2f1
from fastapi.responses import JSONResponse, StreamingResponse
from langchain_core.messages import BaseMessage
from langchain_core.runnables import RunnableConfig
from langchain.callbacks.streaming_aiter import AsyncIteratorCallbackHandler
from langchain_core.exceptions import LangChainException

# LOCAL
<<<<<<< HEAD
from api.backend.models import AI as AIRequestModel
from api.backend.ai.clients import (
    llm_instance,
    provider_info,
    AI_PROVIDER_BACKEND,
    convert_to_langchain_messages,
=======
from api.backend.ai.clients import (
    llama_model,
    open_ai_key,
    llama_client,
    open_ai_model,
    openai_client,
>>>>>>> 6c56f2f1
)
from api.backend.ai.schemas import AI
from api.backend.routers.handle_exceptions import handle_exceptions

<<<<<<< HEAD
LOG = logging.getLogger(__name__)
=======
LOG = logging.getLogger("AI")

>>>>>>> 6c56f2f1
ai_router = APIRouter()

async def langchain_chat(messages: List[BaseMessage]) -> AsyncGenerator[str, None]:
    if not llm_instance:
        LOG.error("LLM instance not available")
        yield "An error occurred: LLM not configured."
        return
    
    callback_handler = AsyncIteratorCallbackHandler()
    run_config = RunnableConfig(callbacks=[callback_handler])
    
    async def stream_llm_task():
        try:
            async for _ in llm_instance.astream(messages, config=run_config):
                pass  # Callback handler processes the chunks
        except LangChainException as e:
            LOG.error(f"LangChain error during streaming: {e}")
            raise
        except Exception as e:
            LOG.error(f"Unexpected error during LLM streaming: {e}", exc_info=True)
            raise
        finally:
            if not callback_handler.done.is_set():
                callback_handler.done.set()
    
    stream_task = asyncio.create_task(stream_llm_task())
    
    try:
        async for token in callback_handler.aiter():
            yield token
    except Exception as e:
        LOG.error(f"Error in streaming response: {e}", exc_info=True)
        yield f"Streaming error: {str(e)}"
    finally:
        if not stream_task.done():
            stream_task.cancel()
            try:
                await stream_task
            except asyncio.CancelledError:
                LOG.debug("Stream task cancelled successfully")
            except Exception as e:
                LOG.error(f"Error during stream task cleanup: {e}")


chat_function = langchain_chat if llm_instance else None

@ai_router.post("/ai")
<<<<<<< HEAD
async def ai(request_data: AIRequestModel):
    if not chat_function or not provider_info.get("configured", False):
        error_detail = provider_info.get("error") or "AI provider not configured"
        LOG.error(f"AI request failed: {error_detail}")
        raise HTTPException(status_code=503, detail=error_detail)
    
    if not request_data.messages:
        raise HTTPException(status_code=400, detail="No messages provided")
    
    if not all(isinstance(msg, dict) for msg in request_data.messages):
        raise HTTPException(
            status_code=400, 
            detail="Invalid message format. Expected list of message dictionaries."
        )
    
    try:
        lc_messages = convert_to_langchain_messages(
            cast(List[Dict[str, Any]], request_data.messages)
        )
        
        LOG.info(
            f"Processing AI request. Provider: {provider_info.get('name')}, "
            f"Model: {provider_info.get('model')}, Messages: {len(lc_messages)}"
        )
        
        return StreamingResponse(
            chat_function(lc_messages),
            media_type="text/plain"
        )
    
    except Exception as e:
        LOG.error(f"Error processing AI request: {e}", exc_info=True)
        raise HTTPException(status_code=500, detail=f"Internal error: {str(e)}")
=======
@handle_exceptions(logger=LOG)
async def ai(c: AI):
    return StreamingResponse(
        chat_function(chat_messages=c.messages), media_type="text/plain"
    )
>>>>>>> 6c56f2f1


@ai_router.get("/ai/check")
@handle_exceptions(logger=LOG)
async def check():
    return JSONResponse(content={
        "ai_system_enabled": bool(llm_instance and provider_info.get("configured", False)),
        "configured_backend_provider": AI_PROVIDER_BACKEND,
        "active_provider_details": provider_info
    })<|MERGE_RESOLUTION|>--- conflicted
+++ resolved
@@ -4,12 +4,7 @@
 from typing import AsyncGenerator, List, Dict, Any, cast
 
 # PDM
-<<<<<<< HEAD
 from fastapi import APIRouter, HTTPException
-=======
-from ollama import Message
-from fastapi import APIRouter
->>>>>>> 6c56f2f1
 from fastapi.responses import JSONResponse, StreamingResponse
 from langchain_core.messages import BaseMessage
 from langchain_core.runnables import RunnableConfig
@@ -17,31 +12,17 @@
 from langchain_core.exceptions import LangChainException
 
 # LOCAL
-<<<<<<< HEAD
 from api.backend.models import AI as AIRequestModel
 from api.backend.ai.clients import (
     llm_instance,
     provider_info,
     AI_PROVIDER_BACKEND,
     convert_to_langchain_messages,
-=======
-from api.backend.ai.clients import (
-    llama_model,
-    open_ai_key,
-    llama_client,
-    open_ai_model,
-    openai_client,
->>>>>>> 6c56f2f1
 )
 from api.backend.ai.schemas import AI
 from api.backend.routers.handle_exceptions import handle_exceptions
 
-<<<<<<< HEAD
-LOG = logging.getLogger(__name__)
-=======
 LOG = logging.getLogger("AI")
-
->>>>>>> 6c56f2f1
 ai_router = APIRouter()
 
 async def langchain_chat(messages: List[BaseMessage]) -> AsyncGenerator[str, None]:
@@ -89,47 +70,11 @@
 chat_function = langchain_chat if llm_instance else None
 
 @ai_router.post("/ai")
-<<<<<<< HEAD
-async def ai(request_data: AIRequestModel):
-    if not chat_function or not provider_info.get("configured", False):
-        error_detail = provider_info.get("error") or "AI provider not configured"
-        LOG.error(f"AI request failed: {error_detail}")
-        raise HTTPException(status_code=503, detail=error_detail)
-    
-    if not request_data.messages:
-        raise HTTPException(status_code=400, detail="No messages provided")
-    
-    if not all(isinstance(msg, dict) for msg in request_data.messages):
-        raise HTTPException(
-            status_code=400, 
-            detail="Invalid message format. Expected list of message dictionaries."
-        )
-    
-    try:
-        lc_messages = convert_to_langchain_messages(
-            cast(List[Dict[str, Any]], request_data.messages)
-        )
-        
-        LOG.info(
-            f"Processing AI request. Provider: {provider_info.get('name')}, "
-            f"Model: {provider_info.get('model')}, Messages: {len(lc_messages)}"
-        )
-        
-        return StreamingResponse(
-            chat_function(lc_messages),
-            media_type="text/plain"
-        )
-    
-    except Exception as e:
-        LOG.error(f"Error processing AI request: {e}", exc_info=True)
-        raise HTTPException(status_code=500, detail=f"Internal error: {str(e)}")
-=======
 @handle_exceptions(logger=LOG)
 async def ai(c: AI):
     return StreamingResponse(
         chat_function(chat_messages=c.messages), media_type="text/plain"
     )
->>>>>>> 6c56f2f1
 
 
 @ai_router.get("/ai/check")
